{
  description = "Pure Haskell Schnorr, ECDSA on secp256k1";

  inputs = {
    ppad-nixpkgs = {
      type = "git";
      url  = "git://git.ppad.tech/nixpkgs.git";
      ref  = "master";
    };
    ppad-base16 = {
      type = "git";
      url  = "git://git.ppad.tech/base16.git";
      ref  = "master";
      inputs.ppad-nixpkgs.follows = "ppad-nixpkgs";
    };
    ppad-sha256 = {
      type = "git";
      url  = "git://git.ppad.tech/sha256.git";
      ref  = "master";
      inputs.ppad-nixpkgs.follows = "ppad-nixpkgs";
    };
    # transitive dependency via ppad-hmac-drbg
    ppad-sha512 = {
      type = "git";
      url  = "git://git.ppad.tech/sha512.git";
      ref  = "master";
      inputs.ppad-nixpkgs.follows = "ppad-nixpkgs";
    };
    ppad-hmac-drbg = {
      type = "git";
      url  = "git://git.ppad.tech/hmac-drbg.git";
      ref  = "master";
      inputs.ppad-sha256.follows = "ppad-sha256";
      inputs.ppad-sha512.follows = "ppad-sha512";
      inputs.ppad-nixpkgs.follows = "ppad-nixpkgs";
    };
    ppad-fixed = {
      type = "git";
      url  = "git://git.ppad.tech/fixed.git";
      ref  = "master";
      inputs.ppad-nixpkgs.follows = "ppad-nixpkgs";
    };
    flake-utils.follows = "ppad-nixpkgs/flake-utils";
    nixpkgs.follows = "ppad-nixpkgs/nixpkgs";
  };

  outputs = { self, nixpkgs, flake-utils, ppad-nixpkgs
            , ppad-base16
            , ppad-sha256, ppad-sha512
            , ppad-hmac-drbg
            , ppad-fixed
            }:
    flake-utils.lib.eachDefaultSystem (system:
      let
        lib = "ppad-secp256k1";

        pkgs = import nixpkgs { inherit system; };
        hlib = pkgs.haskell.lib;
        llvm  = pkgs.llvmPackages_15.llvm;

        base16 = ppad-base16.packages.${system}.default;
        sha256 = ppad-sha256.packages.${system}.default;
        hmac-drbg = ppad-hmac-drbg.packages.${system}.default;

        fixed = ppad-fixed.packages.${system}.default;
        fixed-llvm =
          hlib.addBuildTools
            (hlib.enableCabalFlag fixed "llvm")
            [ llvm ];

        hpkgs = pkgs.haskell.packages.ghc981.extend (new: old: {
          ppad-base16 = base16;
          ppad-sha256 = sha256;
          ppad-hmac-drbg = hmac-drbg;
          ppad-fixed = fixed-llvm;
          ${lib} = new.callCabal2nix lib ./. {
            ppad-base16 = new.ppad-base16;
            ppad-sha256 = new.ppad-sha256;
            ppad-hmac-drbg = new.ppad-hmac-drbg;
            ppad-fixed = new.ppad-fixed;
          };
        });

        cabal = hpkgs.cabal-install;
        cc    = pkgs.stdenv.cc;
        ghc   = hpkgs.ghc;
        llvm  = pkgs.llvmPackages_15.llvm;
      in
        {
          packages.default = hpkgs.${lib};

          devShells.default = hpkgs.shellFor {
            packages = p: [
              (hlib.doBenchmark p.${lib})
            ];

            buildInputs = [
              cabal
              cc
              llvm
            ];

            doBenchmark = true;

            shellHook = ''
              PS1="[${lib}] \w$ "
              echo "entering ${system} shell, using"
              echo "cabal: $(${cabal}/bin/cabal --version)"
              echo "cc:    $(${cc}/bin/cc --version)"
              echo "ghc:   $(${ghc}/bin/ghc --version)"
<<<<<<< HEAD
=======
              echo "cabal: $(${cabal}/bin/cabal --version)"
>>>>>>> 91a7c6f1
              echo "llc:   $(${llvm}/bin/llc --version | head -2 | tail -1)"
            '';
          };
        }
      );
}
<|MERGE_RESOLUTION|>--- conflicted
+++ resolved
@@ -108,10 +108,6 @@
               echo "cabal: $(${cabal}/bin/cabal --version)"
               echo "cc:    $(${cc}/bin/cc --version)"
               echo "ghc:   $(${ghc}/bin/ghc --version)"
-<<<<<<< HEAD
-=======
-              echo "cabal: $(${cabal}/bin/cabal --version)"
->>>>>>> 91a7c6f1
               echo "llc:   $(${llvm}/bin/llc --version | head -2 | tail -1)"
             '';
           };
